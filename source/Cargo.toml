[package]
name = "synx"
version = "0.1.0"
edition = "2021"
authors = ["Alex <alexngugi.dev@gmail.com>"]
description = "A secure code validation and formatting system"
license = "MIT"

[dependencies]
# Error handling
anyhow = "1.0"

# Cryptographic operations
blake3 = "1.5"
getrandom = "0.2"

# Async runtime
tokio = { version = "1.32", features = ["full"] }

# Serialization
serde = { version = "1.0", features = ["derive"] }
serde_json = "1.0"
toml = "0.8"

# Logging and configuration
log = "0.4"
env_logger = "0.10"
once_cell = "1.18"
lazy_static = "1.4"

# File system and path handling
which = "5.0"
tempfile = "3.8"
dirs = "5.0"
<<<<<<< HEAD
tree_magic_mini = "3.0"
=======
>>>>>>> 1a4ebc99

# Pattern matching and text processing
regex = "1.9"

# Version handling
semver = "1.0"

<<<<<<< HEAD
# Common security features (cross-platform)
libc = "0.2"

# Unix-specific dependencies
[target.'cfg(unix)'.dependencies]
nix = { version = "0.27", features = ["signal", "process", "user"], optional = true }

# Linux-specific security features
[target.'cfg(target_os = "linux")'.dependencies]
seccompiler = { version = "0.3", optional = true }
rlimit = { version = "0.10", optional = true }
libseccomp-rs = { version = "0.1.0", optional = true }

# macOS-specific security features
[target.'cfg(target_os = "macos")'.dependencies]
objc = { version = "0.2", optional = true }
core-foundation = { version = "0.9", optional = true }

# Terminal output
termcolor = "1.4"

=======
# Security features
seccomp-rs = "0.2"
libc = "0.2"

>>>>>>> 1a4ebc99
# TUI features
tui = { version = "0.19", default-features = false, features = ["crossterm", "serde"] }
crossterm = { version = "0.26", features = ["event-stream"] }
uuid = { version = "1.3", features = ["v4"] }

# Syntax highlighting and AST
tree-sitter = "0.20"
tree-sitter-rust = "0.20"
tree-sitter-python = "0.20"
tree-sitter-javascript = "0.20"
tree-sitter-typescript = "0.20"
tree-sitter-c = "0.20"
tree-sitter-cpp = "0.20"
tree-sitter-go = "0.20"
tree-sitter-java = "0.20"
syntect = "5.0"

[target.'cfg(windows)'.dependencies]
<<<<<<< HEAD
windows-sys = { version = "0.48", features = [
    "Win32_Security", 
    "Win32_System_Threading", 
    "Win32_Foundation",
    "Win32_System_JobObjects"
], optional = true }
=======
windows-security = "0.1"
>>>>>>> 1a4ebc99

[dev-dependencies]
tempfile = "3.8"
assert_fs = "1.0"
predicates = "3.0"

[features]
<<<<<<< HEAD
default = ["all-validators", "basic-security"]
all-validators = []
minimal = []

# Security feature groups
basic-security = []
enhanced-security = ["platform-security"]
platform-security = [
    "linux-security",
    "macos-security",
    "windows-security"
]

# Platform-specific security features
linux-security = ["nix", "seccompiler", "rlimit", "libseccomp-rs"]
macos-security = ["nix", "objc", "core-foundation"]
windows-security = ["windows-sys"]

=======
default = ["all-validators"]
all-validators = []
minimal = []

>>>>>>> 1a4ebc99
# Optional validators
python = []
javascript = []
typescript = []
rust = []
cpp = []
java = []
csharp = []
go = []

<<<<<<< HEAD
=======
[profile.release]
# Enable link-time optimization
lto = true
# Enable debug information
debug = true
# Optimize for size
opt-level = "s"
# Enable stack unwinding
panic = "unwind"

[profile.dev]
# Enable debug assertions
debug-assertions = true
# Enable overflow checks
overflow-checks = true
# Enable debug information
debug = true

[workspace]
members = [
    "source",
]

>>>>>>> 1a4ebc99
[[bin]]
name = "synx"
path = "src/main.rs"

[lib]
name = "synx"
path = "src/lib.rs"<|MERGE_RESOLUTION|>--- conflicted
+++ resolved
@@ -32,10 +32,7 @@
 which = "5.0"
 tempfile = "3.8"
 dirs = "5.0"
-<<<<<<< HEAD
 tree_magic_mini = "3.0"
-=======
->>>>>>> 1a4ebc99
 
 # Pattern matching and text processing
 regex = "1.9"
@@ -43,7 +40,6 @@
 # Version handling
 semver = "1.0"
 
-<<<<<<< HEAD
 # Common security features (cross-platform)
 libc = "0.2"
 
@@ -64,13 +60,6 @@
 
 # Terminal output
 termcolor = "1.4"
-
-=======
-# Security features
-seccomp-rs = "0.2"
-libc = "0.2"
-
->>>>>>> 1a4ebc99
 # TUI features
 tui = { version = "0.19", default-features = false, features = ["crossterm", "serde"] }
 crossterm = { version = "0.26", features = ["event-stream"] }
@@ -89,16 +78,12 @@
 syntect = "5.0"
 
 [target.'cfg(windows)'.dependencies]
-<<<<<<< HEAD
 windows-sys = { version = "0.48", features = [
     "Win32_Security", 
     "Win32_System_Threading", 
     "Win32_Foundation",
     "Win32_System_JobObjects"
 ], optional = true }
-=======
-windows-security = "0.1"
->>>>>>> 1a4ebc99
 
 [dev-dependencies]
 tempfile = "3.8"
@@ -106,7 +91,6 @@
 predicates = "3.0"
 
 [features]
-<<<<<<< HEAD
 default = ["all-validators", "basic-security"]
 all-validators = []
 minimal = []
@@ -124,13 +108,6 @@
 linux-security = ["nix", "seccompiler", "rlimit", "libseccomp-rs"]
 macos-security = ["nix", "objc", "core-foundation"]
 windows-security = ["windows-sys"]
-
-=======
-default = ["all-validators"]
-all-validators = []
-minimal = []
-
->>>>>>> 1a4ebc99
 # Optional validators
 python = []
 javascript = []
@@ -141,8 +118,6 @@
 csharp = []
 go = []
 
-<<<<<<< HEAD
-=======
 [profile.release]
 # Enable link-time optimization
 lto = true
@@ -165,8 +140,6 @@
 members = [
     "source",
 ]
-
->>>>>>> 1a4ebc99
 [[bin]]
 name = "synx"
 path = "src/main.rs"
